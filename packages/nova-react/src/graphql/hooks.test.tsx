--- conflicted
+++ resolved
@@ -8,7 +8,6 @@
 import { NovaGraphQLProvider } from "./nova-graphql-provider";
 import type { NovaGraphQL } from "@nova/types";
 
-<<<<<<< HEAD
 import {
   useFragment,
   useLazyLoadQuery,
@@ -16,13 +15,8 @@
   useRefetchableFragment,
   useSubscription,
 } from "./hooks";
-import { GraphQLTaggedNode } from "./taggedNode";
-import { FragmentRefs } from "./types";
-=======
-import { useFragment, useLazyLoadQuery, useSubscription } from "./hooks";
 import type { GraphQLTaggedNode } from "./taggedNode";
 import type { FragmentRefs } from "./types";
->>>>>>> 1c907b5e
 
 describe(useLazyLoadQuery, () => {
   it("ensures an implementation is supplied", () => {
